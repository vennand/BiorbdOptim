from enum import Enum

import casadi

from .penalty import PenaltyType, PenaltyFunctionAbstract
from .enums import Instant


class ObjectiveFunction:
    class LagrangeFunction(PenaltyFunctionAbstract):
        """
        Different conditions between biorbd geometric structures.
        """

        class Functions:
            @staticmethod
            def minimize_time(penalty_type, ocp, nlp, t, x, u, **extra_param):
                val = 1
                penalty_type._add_to_penalty(ocp, nlp, val, **extra_param)

        @staticmethod
<<<<<<< HEAD
        def _add_to_penalty(ocp, nlp, val, weight=1, quadratic=False, **parameters):
=======
        def _add_to_penalty(ocp, nlp, val, weight=1, quadratic=False, **extra_param):
>>>>>>> 7cbb6a8f
            if quadratic:
                ocp.J += casadi.dot(val, val) * weight * nlp["dt"] * nlp["dt"]
            else:
                ocp.J += casadi.sum1(val) * weight * nlp["dt"]

        @staticmethod
        def _parameter_modifier(penalty_function, parameters):
            # Everything that should change the entry parameters depending on the penalty can be added here
            PenaltyFunctionAbstract._parameter_modifier(penalty_function, parameters)
            if penalty_function == Objective.Lagrange.MINIMIZE_TIME.value[0]:
                if "quadratic" not in parameters.keys():
                    parameters["quadratic"] = True

        @staticmethod
        def _span_checker(penalty_function, instant, nlp):
            # Everything that is suspicious in terms of the span of the penalty function ca be checked here
            PenaltyFunctionAbstract._span_checker(penalty_function, instant, nlp)

    class MayerFunction(PenaltyFunctionAbstract):
        """
        Different conditions between biorbd geometric structures.
        """

        class Functions:
            @staticmethod
            def minimize_time(penalty_type, ocp, nlp, t, x, u, **extra_param):
                val = nlp["tf"]
                penalty_type._add_to_penalty(ocp, nlp, val, **extra_param)

        @staticmethod
<<<<<<< HEAD
        def _add_to_penalty(ocp, nlp, val, weight=1, quadratic=False, **parameters):
=======
        def _add_to_penalty(ocp, nlp, val, weight=1, quadratic=False, **extra_param):
>>>>>>> 7cbb6a8f
            if quadratic:
                ocp.J += casadi.dot(val, val) * weight
            else:
                ocp.J += casadi.sum1(val) * weight

        @staticmethod
        def _parameter_modifier(penalty_function, parameters):
            # Everything that should change the entry parameters depending on the penalty can be added here
            PenaltyFunctionAbstract._parameter_modifier(penalty_function, parameters)

        @staticmethod
        def _span_checker(penalty_function, instant, nlp):
            # Everything that is suspicious in terms of the span of the penalty function ca be checked here
            PenaltyFunctionAbstract._span_checker(penalty_function, instant, nlp)

    @staticmethod
    def add(ocp, nlp):
        for objective in nlp["objective_functions"]:
            if objective["type"]._get_type() == ObjectiveFunction.LagrangeFunction:
                if "instant" in objective.keys() and objective["instant"] != Instant.ALL:
                    raise RuntimeError("Lagrange objective are for Instant.ALL, did you mean Mayer?")
                objective["instant"] = Instant.ALL
            elif objective["type"]._get_type() == ObjectiveFunction.MayerFunction:
                if "instant" not in objective.keys():
                    objective["instant"] = Instant.END
            else:
                raise RuntimeError("Objective function Type must be either a Lagrange or Mayer type")

        PenaltyFunctionAbstract._add(ocp, nlp, "objective_functions")

    #
    # @staticmethod
    # def cyclic(ocp, weight=1):
    #
    #     if ocp.nlp[0]["nx"] != ocp.nlp[-1]["nx"]:
    #         raise RuntimeError("Cyclic constraint without same nx is not supported yet")
    #
    #     ocp.J += (
    #         casadi.dot(ocp.nlp[-1]["X"][-1] - ocp.nlp[0]["X"][0], ocp.nlp[-1]["X"][-1] - ocp.nlp[0]["X"][0]) * weight
    #     )


class Objective:
    class Lagrange(Enum):
        """
        Different conditions between biorbd geometric structures.
        """

        MINIMIZE_TIME = (ObjectiveFunction.LagrangeFunction.Functions.minimize_time,)
        MINIMIZE_STATE = (PenaltyType.MINIMIZE_STATE,)
        TRACK_STATE = (PenaltyType.TRACK_STATE,)
        MINIMIZE_MARKERS = (PenaltyType.MINIMIZE_MARKERS,)
        TRACK_MARKERS = (PenaltyType.TRACK_MARKERS,)
        MINIMIZE_MARKERS_DISPLACEMENT = (PenaltyType.MINIMIZE_MARKERS_DISPLACEMENT,)
        MINIMIZE_MARKERS_VELOCITY = (PenaltyType.MINIMIZE_MARKERS_VELOCITY,)
        TRACK_MARKERS_VELOCITY = (PenaltyType.TRACK_MARKERS_VELOCITY,)
        ALIGN_MARKERS = (PenaltyType.ALIGN_MARKERS,)
        PROPORTIONAL_STATE = (PenaltyType.PROPORTIONAL_STATE,)
        PROPORTIONAL_CONTROL = (PenaltyType.PROPORTIONAL_CONTROL,)
        MINIMIZE_TORQUE = (PenaltyType.MINIMIZE_TORQUE,)
        TRACK_TORQUE = (PenaltyType.TRACK_TORQUE,)
        MINIMIZE_MUSCLES_CONTROL = (PenaltyType.MINIMIZE_MUSCLES_CONTROL,)
        TRACK_MUSCLES_CONTROL = (PenaltyType.TRACK_MUSCLES_CONTROL,)
        MINIMIZE_ALL_CONTROLS = (PenaltyType.MINIMIZE_ALL_CONTROLS,)
        TRACK_ALL_CONTROLS = (PenaltyType.TRACK_ALL_CONTROLS,)
        MINIMIZE_CONTACT_FORCES = (PenaltyType.MINIMIZE_CONTACT_FORCES,)
        TRACK_CONTACT_FORCES = (PenaltyType.TRACK_CONTACT_FORCES,)
        ALIGN_SEGMENT_WITH_CUSTOM_RT = (PenaltyType.ALIGN_SEGMENT_WITH_CUSTOM_RT,)
        ALIGN_MARKER_WITH_SEGMENT_AXIS = (PenaltyType.ALIGN_MARKER_WITH_SEGMENT_AXIS,)
        CUSTOM = (PenaltyType.CUSTOM,)

        @staticmethod
        def _get_type():
            return ObjectiveFunction.LagrangeFunction

    class Mayer(Enum):
        """
        Different conditions between biorbd geometric structures.
        """

        MINIMIZE_TIME = (ObjectiveFunction.MayerFunction.Functions.minimize_time,)
        MINIMIZE_STATE = (PenaltyType.MINIMIZE_STATE,)
        TRACK_STATE = (PenaltyType.TRACK_STATE,)
        MINIMIZE_MARKERS = (PenaltyType.MINIMIZE_MARKERS,)
        TRACK_MARKERS = (PenaltyType.TRACK_MARKERS,)
        MINIMIZE_MARKERS_DISPLACEMENT = (PenaltyType.MINIMIZE_MARKERS_DISPLACEMENT,)
        MINIMIZE_MARKERS_VELOCITY = (PenaltyType.MINIMIZE_MARKERS_VELOCITY,)
        TRACK_MARKERS_VELOCITY = (PenaltyType.TRACK_MARKERS_VELOCITY,)
        ALIGN_MARKERS = (PenaltyType.ALIGN_MARKERS,)
        PROPORTIONAL_STATE = (PenaltyType.PROPORTIONAL_STATE,)
        PROPORTIONAL_CONTROL = (PenaltyType.PROPORTIONAL_CONTROL,)
        MINIMIZE_TORQUE = (PenaltyType.MINIMIZE_TORQUE,)
        TRACK_TORQUE = (PenaltyType.TRACK_TORQUE,)
        MINIMIZE_MUSCLES_CONTROL = (PenaltyType.MINIMIZE_MUSCLES_CONTROL,)
        TRACK_MUSCLES_CONTROL = (PenaltyType.TRACK_MUSCLES_CONTROL,)
        MINIMIZE_ALL_CONTROLS = (PenaltyType.MINIMIZE_ALL_CONTROLS,)
        TRACK_ALL_CONTROLS = (PenaltyType.TRACK_ALL_CONTROLS,)
        MINIMIZE_CONTACT_FORCES = (PenaltyType.MINIMIZE_CONTACT_FORCES,)
        TRACK_CONTACT_FORCES = (PenaltyType.TRACK_CONTACT_FORCES,)
        MINIMIZE_PREDICTED_COM_HEIGHT = (PenaltyType.MINIMIZE_PREDICTED_COM_HEIGHT,)
        ALIGN_SEGMENT_WITH_CUSTOM_RT = (PenaltyType.ALIGN_SEGMENT_WITH_CUSTOM_RT,)
        ALIGN_MARKER_WITH_SEGMENT_AXIS = (PenaltyType.ALIGN_MARKER_WITH_SEGMENT_AXIS,)
        CUSTOM = (PenaltyType.CUSTOM,)

        @staticmethod
        def _get_type():
            return ObjectiveFunction.MayerFunction<|MERGE_RESOLUTION|>--- conflicted
+++ resolved
@@ -19,11 +19,7 @@
                 penalty_type._add_to_penalty(ocp, nlp, val, **extra_param)
 
         @staticmethod
-<<<<<<< HEAD
-        def _add_to_penalty(ocp, nlp, val, weight=1, quadratic=False, **parameters):
-=======
         def _add_to_penalty(ocp, nlp, val, weight=1, quadratic=False, **extra_param):
->>>>>>> 7cbb6a8f
             if quadratic:
                 ocp.J += casadi.dot(val, val) * weight * nlp["dt"] * nlp["dt"]
             else:
@@ -54,11 +50,7 @@
                 penalty_type._add_to_penalty(ocp, nlp, val, **extra_param)
 
         @staticmethod
-<<<<<<< HEAD
         def _add_to_penalty(ocp, nlp, val, weight=1, quadratic=False, **parameters):
-=======
-        def _add_to_penalty(ocp, nlp, val, weight=1, quadratic=False, **extra_param):
->>>>>>> 7cbb6a8f
             if quadratic:
                 ocp.J += casadi.dot(val, val) * weight
             else:
