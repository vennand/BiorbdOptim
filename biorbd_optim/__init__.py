import enum

import biorbd
import casadi
from casadi import MX

from .constraints import Constraint
from .problem_type import ProblemType
from .plot import AnimateCallback
from .path_conditions import Bounds, InitialConditions


class OdeSolver(enum.Enum):
    """
    Four models to solve.
    RK is pretty much good balance.
    """

    COLLOCATION = 0
    RK = 1
    CVODES = 2
    NO_SOLVER = 3


<<<<<<< HEAD
class Variable:
    """
    Includes methods suitable for several situations
    """

    @staticmethod
    def torque_driven(nlp):
        """
        Names states (nlp.x) and controls (nlp.u) and gives size to (nlp.nx) and (nlp.nu)
        :param nlp: An OptimalControlProgram class.
        """
        dof_names = nlp.model.nameDof()
        q = MX()
        q_dot = MX()
        for i in range(nlp.model.nbQ()):
            q = vertcat(q, MX.sym("Q_" + dof_names[i].to_string()))
        for i in range(nlp.model.nbQdot()):
            q_dot = vertcat(q_dot, MX.sym("Qdot_" + dof_names[i].to_string()))
        nlp.x = vertcat(q, q_dot)

        for i in range(nlp.model.nbGeneralizedTorque()):
            nlp.u = vertcat(nlp.u, MX.sym("Tau_" + dof_names[i].to_string()))

        nlp.nx = nlp.x.rows()
        nlp.nu = nlp.u.rows()

    @staticmethod
    def muscle_and_torque_driven(nlp):
        dof_names = nlp.model.nameDof()
        muscle_names = nlp.model.muscleNames()
        q = MX()
        q_dot = MX()
        for i in range(nlp.model.nbQ()):
            q = vertcat(q, MX.sym("Q_" + dof_names[i].to_string()))
        for i in range(nlp.model.nbQdot()):
            q_dot = vertcat(q_dot, MX.sym("Qdot_" + dof_names[i].to_string()))
        nlp.x = vertcat(q, q_dot)

        for i in range(nlp.model.nbMuscleTotal()):
            nlp.u = vertcat(
                nlp.u, MX.sym("Tau_for_muscle_" + muscle_names[i].to_string())
            )
        for i in range(nlp.model.nbGeneralizedTorque()):
            nlp.u = vertcat(nlp.u, MX.sym("Tau_" + dof_names[i].to_string()))

        nlp.nx = nlp.x.rows()
        nlp.nu = nlp.u.rows()


=======
>>>>>>> 260e9021
class OptimalControlProgram:
    """
    Constructor calls __prepare_dynamics and __define_multiple_shooting_nodes methods.

    To solve problem you have to call : OptimalControlProgram().solve()
    """

    def __init__(
        self,
        biorbd_model,
        problem_type,
        number_shooting_points,
        final_time,
        objective_functions,
        X_init,
        U_init,
        X_bounds,
        U_bounds,
        constraints,
        ode_solver=OdeSolver.RK,
        dof_mapping=None,
        show_online_optim=False,
        is_cyclic_objective=False,
        is_cyclic_constraint=False,
    ):
        """
        Prepare CasADi to solve a problem, defines some parameters, dynamic problem and ode solver.
        Defines also all constraints including continuity constraints.
        Defines the sum of all objective functions weight.

        :param biorbd_model: Biorbd model loaded from the biorbd.Model() function
        :param problem_type: A selected method handler of the class problem_type.ProblemType.
        :param ode_solver: Name of chosen ode, available in OdeSolver enum class.
        :param number_shooting_points: Subdivision number.
        :param final_time: Simulation time in seconds.
        :param objective_functions: Tuple of tuple of objectives functions handler's and weights.
        :param X_bounds: Instance of the class Bounds.
        :param U_bounds: Instance of the class Bounds.
        :param constraints: Tuple of constraints, instant (which node(s)) and tuple of geometric structures used.
        """
        if isinstance(biorbd_model, str):
            self.model = biorbd.Model(biorbd_model)
        elif isinstance(biorbd_model, biorbd.biorbd.Model):
            self.model = biorbd_model
        else:
            raise RuntimeError(
                "biorbd_model must either be a string or an instance of biorbd.Model()"
            )

        # Define some aliases
        self.ns = number_shooting_points
        self.tf = final_time
        self.dt = final_time / max(number_shooting_points, 1)
        self.is_cyclic_constraint = is_cyclic_constraint
        self.is_cyclic_objective = is_cyclic_objective

        # Compute problem size
        self.x = MX()
        self.u = MX()
        self.nx = -1
        self.nu = -1
        self.nbQ = -1
        self.nbQdot = -1
        self.nbTau = -1
        self.dynamics_func = None
        self.dof_mapping = dof_mapping
        self.problem_type = problem_type
        self.problem_type(self)

        X_init.regulation(self.nx)
        X_bounds.regulation(self.nx)
        U_init.regulation(self.nu)
        U_bounds.regulation(self.nu)

        # Variables and constraint for the optimization program
        self.X = []
        self.U = []
        self.V = MX()
        self.V_init = InitialConditions()
        self.V_bounds = Bounds()
        self.g = []
        self.g_bounds = Bounds()
        self.__define_multiple_shooting_nodes(X_init, U_init, X_bounds, U_bounds)

        # Define dynamic problem
        self.ode_solver = ode_solver
        self.__prepare_dynamics()
        Constraint.continuity_constraint(self)

        # Constraint functions
        self.constraints = constraints
        Constraint.add_constraints(self)

        # Objective functions
        self.J = 0
        for (func, weight) in objective_functions:
            func(self, weight=weight)

        if show_online_optim:
            self.show_online_optim_callback = AnimateCallback(self)
        else:
            self.show_online_optim_callback = None

    def __prepare_dynamics(self):
        """
        Builds CasaDI dynamics function.
        :param dynamics_func: A selected method handler of the class dynamics.Dynamics.
        :param ode_solver: Name of chosen ode, available in OdeSolver enum class.
        """

        states = MX.sym("x", self.nx, 1)
        controls = MX.sym("p", self.nu, 1)
        dynamics = casadi.Function(
            "ForwardDyn",
            [states, controls],
            [self.dynamics_func(states, controls, self)],
            ["states", "controls"],
            ["statesdot"],
        ).expand()
        ode = {"x": self.x, "p": self.u, "ode": dynamics(self.x, self.u)}

        ode_opt = {"t0": 0, "tf": self.dt}
        if self.ode_solver == OdeSolver.RK or self.ode_solver == OdeSolver.COLLOCATION:
            ode_opt["number_of_finite_elements"] = 5

        if self.ode_solver == OdeSolver.RK:
            self.dynamics = casadi.integrator("integrator", "rk", ode, ode_opt)
        elif self.ode_solver == OdeSolver.COLLOCATION:
            self.dynamics = casadi.integrator("integrator", "collocation", ode, ode_opt)
        elif self.ode_solver == OdeSolver.CVODES:
            self.dynamics = casadi.integrator("integrator", "cvodes", ode, ode_opt)

    def __define_multiple_shooting_nodes(self, X_init, U_init, X_bounds, U_bounds):
        """
        For each node, puts X_bounds and U_bounds in V_bounds.
        Links X and U with V.
        :param X_init: Instance of the class InitialConditions for the states.
        :param U_init: Instance of the class InitialConditions for the controls.
        :param X_bounds: Instance of the class Bounds for the states.
        :param U_bounds: Instance of the class Bounds for the controls.
        """
        nV = self.nx * (self.ns + 1) + self.nu * self.ns
        self.V = MX.sym("V", nV)
        self.V_bounds.min = [0] * nV
        self.V_bounds.max = [0] * nV
        self.V_init.init = [0] * nV

        offset = 0
        for k in range(self.ns):
            self.X.append(self.V.nz[offset : offset + self.nx])
            if k == 0:
                self.V_bounds.min[offset : offset + self.nx] = X_bounds.first_node_min
                self.V_bounds.max[offset : offset + self.nx] = X_bounds.first_node_max
            else:
                self.V_bounds.min[offset : offset + self.nx] = X_bounds.min
                self.V_bounds.max[offset : offset + self.nx] = X_bounds.max
            self.V_init.init[offset : offset + self.nx] = X_init.init
            offset += self.nx

            self.U.append(self.V.nz[offset : offset + self.nu])
            if k == 0:
                self.V_bounds.min[offset : offset + self.nu] = U_bounds.first_node_min
                self.V_bounds.max[offset : offset + self.nu] = U_bounds.first_node_max
            else:
                self.V_bounds.min[offset : offset + self.nu] = U_bounds.min
                self.V_bounds.max[offset : offset + self.nu] = U_bounds.max
            self.V_init.init[offset : offset + self.nu] = U_init.init
            offset += self.nu

        self.X.append(self.V.nz[offset : offset + self.nx])
        self.V_bounds.min[offset : offset + self.nx] = X_bounds.last_node_min
        self.V_bounds.max[offset : offset + self.nx] = X_bounds.last_node_max
        self.V_init.init[offset : offset + self.nx] = X_init.init

        self.V_init.regulation(nV)
        self.V_bounds.regulation(nV)

    def solve(self):
        """
        Gives to CasADi states, controls, constraints, sum of all objective functions and theirs bounds.
        Gives others parameters to control how solver works.
        """

        # NLP
        nlp = {"x": self.V, "f": self.J, "g": self.g}

        opts = {
            "ipopt.tol": 1e-6,
            "ipopt.max_iter": 1000,
            "ipopt.hessian_approximation": "exact",  # "exact", "limited-memory"
            "ipopt.limited_memory_max_history": 50,
            "ipopt.linear_solver": "mumps",  # "ma57", "ma86", "mumps"
            "iteration_callback": self.show_online_optim_callback,
        }
        solver = casadi.nlpsol("nlpsol", "ipopt", nlp, opts)

        # Bounds and initial guess
        arg = {
            "lbx": self.V_bounds.min,
            "ubx": self.V_bounds.max,
            "lbg": self.g_bounds.min,
            "ubg": self.g_bounds.max,
            "x0": self.V_init.init,
        }

        # Solve the problem
        return solver.call(arg)

    def show(self):
        pass<|MERGE_RESOLUTION|>--- conflicted
+++ resolved
@@ -22,58 +22,6 @@
     NO_SOLVER = 3
 
 
-<<<<<<< HEAD
-class Variable:
-    """
-    Includes methods suitable for several situations
-    """
-
-    @staticmethod
-    def torque_driven(nlp):
-        """
-        Names states (nlp.x) and controls (nlp.u) and gives size to (nlp.nx) and (nlp.nu)
-        :param nlp: An OptimalControlProgram class.
-        """
-        dof_names = nlp.model.nameDof()
-        q = MX()
-        q_dot = MX()
-        for i in range(nlp.model.nbQ()):
-            q = vertcat(q, MX.sym("Q_" + dof_names[i].to_string()))
-        for i in range(nlp.model.nbQdot()):
-            q_dot = vertcat(q_dot, MX.sym("Qdot_" + dof_names[i].to_string()))
-        nlp.x = vertcat(q, q_dot)
-
-        for i in range(nlp.model.nbGeneralizedTorque()):
-            nlp.u = vertcat(nlp.u, MX.sym("Tau_" + dof_names[i].to_string()))
-
-        nlp.nx = nlp.x.rows()
-        nlp.nu = nlp.u.rows()
-
-    @staticmethod
-    def muscle_and_torque_driven(nlp):
-        dof_names = nlp.model.nameDof()
-        muscle_names = nlp.model.muscleNames()
-        q = MX()
-        q_dot = MX()
-        for i in range(nlp.model.nbQ()):
-            q = vertcat(q, MX.sym("Q_" + dof_names[i].to_string()))
-        for i in range(nlp.model.nbQdot()):
-            q_dot = vertcat(q_dot, MX.sym("Qdot_" + dof_names[i].to_string()))
-        nlp.x = vertcat(q, q_dot)
-
-        for i in range(nlp.model.nbMuscleTotal()):
-            nlp.u = vertcat(
-                nlp.u, MX.sym("Tau_for_muscle_" + muscle_names[i].to_string())
-            )
-        for i in range(nlp.model.nbGeneralizedTorque()):
-            nlp.u = vertcat(nlp.u, MX.sym("Tau_" + dof_names[i].to_string()))
-
-        nlp.nx = nlp.x.rows()
-        nlp.nu = nlp.u.rows()
-
-
-=======
->>>>>>> 260e9021
 class OptimalControlProgram:
     """
     Constructor calls __prepare_dynamics and __define_multiple_shooting_nodes methods.
