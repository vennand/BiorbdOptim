--- conflicted
+++ resolved
@@ -114,8 +114,7 @@
         return vertcat(qdot_reduced, qddot_reduced)
 
     @staticmethod
-<<<<<<< HEAD
-    def forward_dynamics_torque_muscle_driven_with_contact(states, controls, nlp):
+    def forward_dynamics_muscle_activations_and_torque_driven_with_contact(states, controls, nlp):
         """
         Forward dynamics (q, qdot, qddot -> tau) with contact force driven by joint torques and muscles (controls).
         :param states: Sates. (MX.sym from CasADi)
@@ -123,9 +122,6 @@
         :param nlp: An OptimalControlProgram class.
         :return: Vertcat of derived states. (MX.sym from CasADi)
         """
-=======
-    def forward_dynamics_muscle_activations_and_torque_driven_with_contact(states, controls, nlp):
->>>>>>> 6c68dffd
         q, qdot, residual_tau = Dynamics.__dispatch_q_qdot_tau_data(states, controls, nlp)
 
         muscles_states = biorbd.VecBiorbdMuscleStateDynamics(nlp["nbMuscle"])
@@ -144,8 +140,7 @@
         return vertcat(qdot_reduced, qddot_reduced)
 
     @staticmethod
-<<<<<<< HEAD
-    def forces_from_forward_dynamics_torque_muscle_driven_with_contact(states, controls, nlp):
+    def forces_from_forward_dynamics_muscle_activations_and_torque_driven_with_contact(states, controls, nlp):
         """
         Returns contact forces computed from forward dynamics with contact force
         (forward_dynamics_torque_muscle_driven_with_contact)
@@ -154,9 +149,6 @@
         :param nlp: An OptimalControlProgram class.
         :return: Contact forces. (MX.sym from CasADi)
         """
-=======
-    def forces_from_forward_dynamics_muscle_activations_and_torque_driven_with_contact(states, controls, nlp):
->>>>>>> 6c68dffd
         q, qdot, residual_tau = Dynamics.__dispatch_q_qdot_tau_data(states, controls, nlp)
 
         muscles_states = biorbd.VecBiorbdMuscleStateDynamics(nlp["nbMuscle"])
