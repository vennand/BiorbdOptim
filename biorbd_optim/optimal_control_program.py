from math import inf
from copy import deepcopy
import pickle
import os

import biorbd
import casadi
from casadi import MX, vertcat, sum1

from .enums import OdeSolver
from .mapping import BidirectionalMapping
from .path_conditions import Bounds, InitialConditions, InterpolationType
from .constraints import ConstraintFunction, Constraint
from .continuity import ContinuityFunctions, PhaseTransitionFunctions
from .objective_functions import Objective, ObjectiveFunction
from .parameters import Parameters
from .plot import OnlineCallback, CustomPlot
from .integrator import RK4
from .biorbd_interface import BiorbdInterface
from .variable_optimization import Data
from .__version__ import __version__


class OptimalControlProgram:
    """
    Constructor calls __prepare_dynamics and __define_multiple_shooting_nodes methods.

    To solve problem you have to call : OptimalControlProgram().solve()
    """

    def __init__(
        self,
        biorbd_model,
        problem_type,
        number_shooting_points,
        phase_time,
        X_init,
        U_init,
        X_bounds,
        U_bounds,
        objective_functions=(),
        constraints=(),
        parameters=(),
        external_forces=(),
        ode_solver=OdeSolver.RK,
        nb_integration_steps=5,
        all_generalized_mapping=None,
        q_mapping=None,
        q_dot_mapping=None,
        tau_mapping=None,
        plot_mappings=None,
        phase_transitions=(),
        nb_threads=1,
    ):
        """
        Prepare CasADi to solve a problem, defines some parameters, dynamic problem and ode solver.
        Defines also all constraints including continuity constraints.
        Defines the sum of all objective functions weight.

        :param biorbd_model: Biorbd model loaded from the biorbd.Model() function.
        :param problem_type: A selected method handler of the class problem_type.ProblemType.
        :param number_shooting_points: Subdivision number. (integer)
        :param phase_time: Simulation time in seconds. (float)
        :param X_init: States initial guess. (MX.sym from CasADi)
        :param U_init: Controls initial guess. (MX.sym from CasADi)
        :param X_bounds: States upper and lower bounds. (Instance of the class Bounds)
        :param U_bounds: Controls upper and lower bounds. (Instance of the class Bounds)
        :param objective_functions: Tuple of tuple of objectives functions handler's and weights.
        :param constraints: Tuple of constraints, instant (which node(s)) and tuple of geometric structures used.
        :param external_forces: Tuple of external forces.
        :param ode_solver: Name of chosen ode solver to use. (OdeSolver.COLLOCATION, OdeSolver.RK, OdeSolver.CVODES or
        OdeSolver.NO_SOLVER)
        :param all_generalized_mapping: States and controls mapping. (Instance of class Mapping)
        :param q_mapping: Generalized coordinates position states mapping. (Instance of class Mapping)
        :param q_dot_mapping: Generalized coordinates velocity states mapping. (Instance of class Mapping)
        :param tau_mapping: Torque controls mapping. (Instance of class Mapping)
        :param plot_mappings: Plot mapping. (Instance of class Mapping)
        :param nb_threads: Number of threads used for the resolution of the problem. Default: not parallelized (integer)
        """

        if isinstance(biorbd_model, str):
            biorbd_model = [biorbd.Model(biorbd_model)]
        elif isinstance(biorbd_model, biorbd.biorbd.Model):
            biorbd_model = [biorbd_model]
        elif isinstance(biorbd_model, (list, tuple)):
            biorbd_model = [biorbd.Model(m) if isinstance(m, str) else m for m in biorbd_model]
        else:
            raise RuntimeError("biorbd_model must either be a string or an instance of biorbd.Model()")
        self.version = {"casadi": casadi.__version__, "biorbd": biorbd.__version__, "biorbd_optim": __version__}
        self.nb_phases = len(biorbd_model)

        biorbd_model_path = [m.path().relativePath().to_string() for m in biorbd_model]
        self.original_values = {
            "biorbd_model": biorbd_model_path,
            "problem_type": problem_type,
            "number_shooting_points": number_shooting_points,
            "phase_time": phase_time,
            "gravity": [model.getGravity() for model in biorbd_model],
            "X_init": X_init,
            "U_init": U_init,
            "X_bounds": X_bounds,
            "U_bounds": U_bounds,
            "objective_functions": [],
            "constraints": [],
            "parameters": [],
            "external_forces": external_forces,
            "ode_solver": ode_solver,
            "nb_integration_steps": nb_integration_steps,
            "all_generalized_mapping": all_generalized_mapping,
            "q_mapping": q_mapping,
            "q_dot_mapping": q_dot_mapping,
            "tau_mapping": tau_mapping,
            "plot_mappings": plot_mappings,
            "phase_transitions": phase_transitions,
            "nb_threads": nb_threads,
        }

        # Declare optimization variables
        self.J = []
        self.g = []
        self.g_bounds = []
        self.V = []
        self.V_bounds = Bounds(interpolation_type=InterpolationType.CONSTANT)
        self.V_init = InitialConditions(interpolation_type=InterpolationType.CONSTANT)
        self.param_to_optimize = {}

        # nlp is the core of a phase
        self.nlp = [{} for _ in range(self.nb_phases)]
        self.__add_to_nlp("model", biorbd_model, False)
        self.__add_to_nlp("phase_idx", [i for i in range(self.nb_phases)], False)

        # Prepare some variables
        constraints = self.__init_penalty(constraints, "constraints")
        objective_functions = self.__init_penalty(objective_functions, "objective_functions")
        parameters = self.__init_penalty(parameters, "parameters")

        # Define some aliases
        self.__add_to_nlp("ns", number_shooting_points, False)
        for nlp in self.nlp:
            if nlp["ns"] < 1:
                raise RuntimeError("Number of shooting points must be at least 1")
        self.initial_phase_time = phase_time
        phase_time, initial_time_guess, time_min, time_max = self.__init_phase_time(
            phase_time, objective_functions, constraints
        )
        self.__add_to_nlp("tf", phase_time, False)
        self.__add_to_nlp("t0", [0] + [nlp["tf"] for i, nlp in enumerate(self.nlp) if i != len(self.nlp) - 1], False)
        self.__add_to_nlp(
            "dt", [self.nlp[i]["tf"] / max(self.nlp[i]["ns"], 1) for i in range(self.nb_phases)], False,
        )
<<<<<<< HEAD
            # Gravity optimization
        self.initial_gravity = [model.getGravity() for model in biorbd_model]
        pi = 3.14159
        bounds = ((0, -pi), (pi, pi))
        gravity, initial_gravity, gravity_min, gravity_max, angle = self.__init_gravity(
            self.initial_gravity, bounds
        )
        self.__add_to_nlp("gravity_angle", angle, False)
        for i, model in enumerate(biorbd_model):
            model.setGravity(gravity[i])

        self.is_cyclic_constraint = is_cyclic_constraint
        self.is_cyclic_objective = is_cyclic_objective
=======
>>>>>>> ac040737
        self.nb_threads = nb_threads

        # External forces
        if external_forces != ():
            external_forces = BiorbdInterface.convert_array_to_external_forces(external_forces)
            self.__add_to_nlp("external_forces", external_forces, False)

        # Compute problem size
        if all_generalized_mapping is not None:
            if q_mapping is not None or q_dot_mapping is not None or tau_mapping is not None:
                raise RuntimeError("all_generalized_mapping and a specified mapping cannot be used alongside")
            q_mapping = q_dot_mapping = tau_mapping = all_generalized_mapping
        self.__add_to_nlp("q_mapping", q_mapping, q_mapping is None, BidirectionalMapping)
        self.__add_to_nlp("q_dot_mapping", q_dot_mapping, q_dot_mapping is None, BidirectionalMapping)
        self.__add_to_nlp("tau_mapping", tau_mapping, tau_mapping is None, BidirectionalMapping)
        plot_mappings = plot_mappings if plot_mappings is not None else {}
        reshaped_plot_mappings = []
        for i in range(self.nb_phases):
            reshaped_plot_mappings.append({})
            for key in plot_mappings:
                reshaped_plot_mappings[i][key] = plot_mappings[key][i]
        self.__add_to_nlp("plot_mappings", reshaped_plot_mappings, False)

        # Prepare the parameters to optimize
        if len(parameters) > 0:
            for parameter in parameters[0]:  # 0 since parameters are not associated with phases
                self.add_parameter_to_optimize(parameter)

        # Declare the time to optimize
        self.__define_variable_time(initial_time_guess, time_min, time_max)

        # Prepare the dynamics of the program
        self.__add_to_nlp("problem_type", problem_type, False)
        for i in range(self.nb_phases):
            self.__initialize_nlp(self.nlp[i])
            self.nlp[i]["problem_type"](self, self.nlp[i])

        # Prepare path constraints
        self.__add_to_nlp("X_bounds", X_bounds, False)
        self.__add_to_nlp("U_bounds", U_bounds, False)
        for i in range(self.nb_phases):
            self.nlp[i]["X_bounds"].check_and_adjust_dimensions(self.nlp[i]["nx"], self.nlp[i]["ns"])
            self.nlp[i]["U_bounds"].check_and_adjust_dimensions(self.nlp[i]["nu"], self.nlp[i]["ns"] - 1)

        # Prepare initial guesses
        self.__add_to_nlp("X_init", X_init, False)
        self.__add_to_nlp("U_init", U_init, False)
        for i in range(self.nb_phases):
            self.nlp[i]["X_init"].check_and_adjust_dimensions(self.nlp[i]["nx"], self.nlp[i]["ns"])
            self.nlp[i]["U_init"].check_and_adjust_dimensions(self.nlp[i]["nu"], self.nlp[i]["ns"] - 1)

        # Variables and constraint for the optimization program
        for i in range(self.nb_phases):
            self.__define_multiple_shooting_nodes_per_phase(self.nlp[i], i)

<<<<<<< HEAD
        # Declare the parameters to optimize
        self.param_to_optimize = {}
        self.__define_variable_time(initial_time_guess, time_min, time_max)
        self.__define_variable_gravity(initial_gravity, gravity_min, gravity_max)

=======
>>>>>>> ac040737
        # Define dynamic problem
        self.__add_to_nlp(
            "nb_integration_steps", nb_integration_steps, True
        )  # Number of steps of integration (for now only RK4 steps are implemented)
        self.__add_to_nlp("ode_solver", ode_solver, True)
        for i in range(self.nb_phases):
            if self.nlp[0]["nx"] != self.nlp[i]["nx"] or self.nlp[0]["nu"] != self.nlp[i]["nu"]:
                raise RuntimeError("Dynamics with different nx or nu is not supported yet")
            self.__prepare_dynamics(self.nlp[i])

        # Prepare phase transitions
        self.phase_transitions = PhaseTransitionFunctions.prepare_phase_transitions(self, phase_transitions)

        # Inner- and inter-phase continuity
        ContinuityFunctions.continuity(self)

        # Prepare constraints
        if len(constraints) > 0:
            for i, constraint_phase in enumerate(constraints):
                for constraint in constraint_phase:
                    self.add_constraint(constraint, i)
        # Prepare objectives
        if len(objective_functions) > 0:
            for i, objective_functions_phase in enumerate(objective_functions):
                for objective_function in objective_functions_phase:
                    self.add_objective_function(objective_function, i)

    @staticmethod
    def __initialize_nlp(nlp):
        """Start with an empty non linear problem"""
        nlp["nbQ"] = 0
        nlp["nbQdot"] = 0
        nlp["nbTau"] = 0
        nlp["nbMuscles"] = 0
        nlp["plot"] = {}
        nlp["x"] = MX()
        nlp["u"] = MX()
        nlp["J"] = []
        nlp["g"] = []
        nlp["g_bounds"] = []

    def __add_to_nlp(self, param_name, param, duplicate_if_size_is_one, _type=None):
        """Adds coupled parameters to the non linear problem"""
        if isinstance(param, (list, tuple)):
            if len(param) != self.nb_phases:
                raise RuntimeError(
                    f"{param_name} size({len(param)}) does not correspond to the number of phases({self.nb_phases})."
                )
            else:
                for i in range(self.nb_phases):
                    self.nlp[i][param_name] = param[i]
        else:
            if self.nb_phases == 1:
                self.nlp[0][param_name] = param
            else:
                if duplicate_if_size_is_one:
                    for i in range(self.nb_phases):
                        self.nlp[i][param_name] = param
                else:
                    raise RuntimeError(f"{param_name} must be a list or tuple when number of phase is not equal to 1")

        if _type is not None:
            for nlp in self.nlp:
                if nlp[param_name] is not None and not isinstance(nlp[param_name], _type):
                    raise RuntimeError(f"Parameter {param_name} must be a {str(_type)}")

    def __prepare_dynamics(self, nlp):
        """
        Builds CasaDI dynamics function.
        :param nlp: The nlp problem
        """

        dynamics = nlp["dynamics_func"]
        ode_opt = {"t0": 0, "tf": nlp["dt"]}
        if nlp["ode_solver"] == OdeSolver.COLLOCATION or nlp["ode_solver"] == OdeSolver.RK:
            ode_opt["number_of_finite_elements"] = nlp["nb_integration_steps"]

        ode = {"x": nlp["x"], "p": nlp["u"], "ode": dynamics(nlp["x"], nlp["u"], nlp["p"])}
        nlp["dynamics"] = []
        nlp["par_dynamics"] = {}
        if nlp["ode_solver"] == OdeSolver.RK:
            ode_opt["param"] = nlp["p"]
            ode_opt["idx"] = 0
            ode["ode"] = dynamics
            if "external_forces" in nlp:
                for idx in range(len(nlp["external_forces"])):
                    ode_opt["idx"] = idx
                    nlp["dynamics"].append(RK4(ode, ode_opt))
            else:
                nlp["dynamics"].append(RK4(ode, ode_opt))
        elif nlp["ode_solver"] == OdeSolver.COLLOCATION:
            if len(self.param_to_optimize) != 0:
                raise RuntimeError("OdeSolver.COLLOCATION cannot be used while optimizing parameters")
            if "external_forces" in nlp:
                raise RuntimeError("COLLOCATION cannot be used with external_forces")
            nlp["dynamics"].append(casadi.integrator("integrator", "collocation", ode, ode_opt))
        elif nlp["ode_solver"] == OdeSolver.CVODES:
            if len(self.param_to_optimize) != 0:
                raise RuntimeError("OdeSolver.CVODES cannot be used while optimizing parameters")
            if "external_forces" in nlp:
                raise RuntimeError("CVODES cannot be used with external_forces")
            nlp["dynamics"].append(casadi.integrator("integrator", "cvodes", ode, ode_opt))

        if len(nlp["dynamics"]) == 1:
            if self.nb_threads > 1:
                nlp["par_dynamics"] = nlp["dynamics"][0].map(nlp["ns"], "thread", self.nb_threads)
            nlp["dynamics"] = nlp["dynamics"] * nlp["ns"]

    def __define_multiple_shooting_nodes_per_phase(self, nlp, idx_phase):
        """
        For each node, puts X_bounds and U_bounds in V_bounds.
        Links X and U with V.
        :param nlp: The non linear problem.
        :param idx_phase: Index of the phase. (integer)
        """
        X = []
        U = []

        nV = nlp["nx"] * (nlp["ns"] + 1) + nlp["nu"] * nlp["ns"]
        V = MX.sym("V_" + str(idx_phase), nV)
        V_bounds = Bounds([0] * nV, [0] * nV, interpolation_type=InterpolationType.CONSTANT)
        V_init = InitialConditions([0] * nV, interpolation_type=InterpolationType.CONSTANT)

        offset = 0
        for k in range(nlp["ns"] + 1):
            X.append(V.nz[offset : offset + nlp["nx"]])
            V_bounds.min[offset : offset + nlp["nx"], 0] = nlp["X_bounds"].min.evaluate_at(shooting_point=k)
            V_bounds.max[offset : offset + nlp["nx"], 0] = nlp["X_bounds"].max.evaluate_at(shooting_point=k)
            V_init.init[offset : offset + nlp["nx"], 0] = nlp["X_init"].init.evaluate_at(shooting_point=k)
            offset += nlp["nx"]

            if k != nlp["ns"]:
                U.append(V.nz[offset : offset + nlp["nu"]])
                V_bounds.min[offset : offset + nlp["nu"], 0] = nlp["U_bounds"].min.evaluate_at(shooting_point=k)
                V_bounds.max[offset : offset + nlp["nu"], 0] = nlp["U_bounds"].max.evaluate_at(shooting_point=k)
                V_init.init[offset : offset + nlp["nu"], 0] = nlp["U_init"].init.evaluate_at(shooting_point=k)
                offset += nlp["nu"]

        V_bounds.check_and_adjust_dimensions(nV, 1)
        V_init.check_and_adjust_dimensions(nV, 1)

        nlp["X"] = X
        nlp["U"] = U
        self.V = vertcat(self.V, V)

        self.V_bounds.concatenate(V_bounds)
        self.V_init.concatenate(V_init)

    def __init_phase_time(self, phase_time, objective_functions, constraints):
        """
        Initializes phase time bounds and guess.
        Defines the objectives for each phase.
        :param phase_time: Phases duration. (list of floats)?
        :param objective_functions: Instance of class ObjectiveFunction.
        :param constraints: Instance of class ConstraintFunction.
        :return: phase_time -> Phases duration. (list) , initial_time_guess -> Initial guess on the duration of the
        phases. (list), time_min -> Minimal bounds on the duration of the phases. (list)  and time_max -> Maximal
        bounds on the duration of the phases. (list)
        """
        if isinstance(phase_time, (int, float)):
            phase_time = [phase_time]
        phase_time = list(phase_time)
        initial_time_guess, time_min, time_max = [], [], []
        has_penalty = self.__define_parameters_phase_time(
            objective_functions, initial_time_guess, phase_time, time_min, time_max
        )
        self.__define_parameters_phase_time(
            constraints, initial_time_guess, phase_time, time_min, time_max, has_penalty=has_penalty
        )
        return phase_time, initial_time_guess, time_min, time_max

    def __define_parameters_phase_time(
        self, penalty_functions, initial_time_guess, phase_time, time_min, time_max, has_penalty=None
    ):
        if has_penalty is None:
            has_penalty = [False] * self.nb_phases

        for i, penalty_functions_phase in enumerate(penalty_functions):
            for pen_fun in penalty_functions_phase:
                if (
                    pen_fun["type"] == Objective.Mayer.MINIMIZE_TIME
                    or pen_fun["type"] == Objective.Lagrange.MINIMIZE_TIME
                    or pen_fun["type"] == Constraint.TIME_CONSTRAINT
                ):
                    if has_penalty[i]:
                        raise RuntimeError("Time constraint/objective cannot declare more than once")
                    has_penalty[i] = True

                    initial_time_guess.append(phase_time[i])
                    phase_time[i] = casadi.MX.sym(f"time_phase_{i}", 1, 1)
                    time_min.append(pen_fun["minimum"] if "minimum" in pen_fun else 0)
                    time_max.append(pen_fun["maximum"] if "maximum" in pen_fun else inf)
        return has_penalty

    def __define_variable_time(self, initial_guess, minimum, maximum):
        """
        For each variable time, sets initial guess and bounds.
        :param initial_guess: The initial values taken from the phase_time vector
        :param minimum: variable time minimums as set by user (default: 0)
        :param maximum: variable time maximums as set by user (default: inf)
        """
        i = 0
        for nlp in self.nlp:
            if isinstance(nlp["tf"], MX):
                time_bounds = Bounds(minimum[i], maximum[i], interpolation_type=InterpolationType.CONSTANT)
                time_init = InitialConditions(initial_guess[i])
                Parameters.add_to_V(self, "time", 1, None, time_bounds, time_init, nlp["tf"])
                i += 1

    def __init_gravity(self, gravity, bounds):
        angle = []
        initial_gravity = []
        gravity_min = []
        gravity_max = []
        for i, _ in enumerate(gravity):
            angle.append(casadi.MX.sym("gravity_angle", 2, 1))
            initial_gravity.append(gravity[i])
            # gravity[i] = biorbd.Rotation.fromEulerAngles(angle[i], "zx").to_mx() * gravity[i].to_mx()
            gravity[i].applyRT(biorbd.RotoTrans.combineRotAndTrans(biorbd.Rotation.fromEulerAngles(angle[i], 'yz'),
                                                          biorbd.Vector3d()))
            gravity_min.append(bounds[0])
            gravity_max.append(bounds[1])
        return gravity, initial_gravity, gravity_min, gravity_max, angle

    def __define_variable_gravity(self, initial_guess, minimum, maximum):
        """
        For variable gravity in spherical coordinates, puts X_bounds and U_bounds in V_bounds.
        Links X and U with V.
        :param nlp: The nlp problem
        :param initial_guess: The initial values taken from the default gravity vector
        :param minimum: variable gravity minimums as set by user (default: (0,-pi))
        :param maximum: variable gravity maximums as set by user (default: (pi,pi))
        """
        P = []
        for nlp in self.nlp:
            if isinstance(nlp["gravity_angle"], MX):
                self.V = vertcat(self.V, nlp["gravity_angle"])
                P.append(self.V[-1])
        self.param_to_optimize["gravity_angle"] = P

        nV = len(initial_guess)
        V_bounds = Bounds(minimum, maximum, interpolation_type=InterpolationType.CONSTANT)
        V_bounds.check_and_adjust_dimensions(nV, 1)
        self.V_bounds.concatenate(V_bounds)

        V_init = InitialConditions(initial_guess, interpolation_type=InterpolationType.CONSTANT)
        V_init.check_and_adjust_dimensions(nV, 1)
        self.V_init.concatenate(V_init)

    def __init_penalty(self, penalties, penalty_type):
        """
        Initializes penalties (objective or constraint).
        :param penalties: Penalties. (dictionary or list of tuples)
        :param penalty_type: Penalty type (Instance of class PenaltyType)
        :return: New penalties. (dictionary)
        """
        if len(penalties) > 0:
            if self.nb_phases == 1:
                if isinstance(penalties, dict):
                    penalties = (penalties,)
                if isinstance(penalties[0], dict):
                    penalties = (penalties,)
            elif isinstance(penalties, (list, tuple)):
                for constraint in penalties:
                    if isinstance(constraint, dict):
                        raise RuntimeError(f"Each phase must declares its {penalty_type} (even if it is empty)")
        return penalties

    def add_objective_function(self, new_objective_function, phase_number=-1):
        self.modify_objective_function(new_objective_function, index_in_phase=-1, phase_number=phase_number)

    def modify_objective_function(self, new_objective_function, index_in_phase, phase_number=-1):
        self._modify_penalty(new_objective_function, index_in_phase, phase_number, "objective_functions", True)

    def add_constraint(self, new_constraint, phase_number=-1):
        self.modify_constraint(new_constraint, index_in_phase=-1, phase_number=phase_number)

    def modify_constraint(self, new_constraint, index_in_phase, phase_number=-1):
        self._modify_penalty(new_constraint, index_in_phase, phase_number, "constraints", True)

    def add_parameter_to_optimize(self, new_parameter):
        self.modify_parameter_to_optimize(new_parameter)

    def modify_parameter_to_optimize(self, new_parameter, penalty_idx=-1):
        self._modify_penalty(new_parameter, penalty_idx, -1, "parameters", False)

    def _modify_penalty(self, new_penalty, penalty_idx, phase_number, penalty_name, penalty_in_a_phase):
        """
        Modification of a penalty (constraint or objective)
        :param new_penalty: Penalty to keep after the modification.
        :param penalty_idx: Index of the penalty to be modified. (integer)
        :param phase_number: Index of the phase in which the penalty will be modified. (integer)
        :param penalty_name: Name of the penalty to modify. (string)
        """
        if len(self.nlp) == 1:
            phase_number = 0
        else:
            if phase_number < 0 and penalty_in_a_phase:
                raise RuntimeError("phase_number must be specified for multiphase OCP")

        while phase_number >= len(self.original_values[penalty_name]) and penalty_in_a_phase:
            self.original_values[penalty_name].append([])

        if penalty_in_a_phase:
            if penalty_idx < 0:
                self.original_values[penalty_name][phase_number].append(deepcopy(new_penalty))
            else:
                if penalty_idx >= len(self.original_values[penalty_name][phase_number]):
                    raise RuntimeError("It is not possible to modify a penalty when the penalty is not defined")
                self.original_values[penalty_name][phase_number][penalty_idx] = deepcopy(new_penalty)
        else:
            if penalty_idx < 0:
                self.original_values[penalty_name].append(deepcopy(new_penalty))
            else:
                if penalty_idx >= len(self.original_values[penalty_name]):
                    raise RuntimeError("It is not possible to modify a penalty when the penalty is not defined")
                self.original_values[penalty_name][penalty_idx] = deepcopy(new_penalty)

        if penalty_name == "objective_functions":
            ObjectiveFunction.add_or_replace(self, self.nlp[phase_number], new_penalty, penalty_idx)
        elif penalty_name == "constraints":
            ConstraintFunction.add_or_replace(self, self.nlp[phase_number], new_penalty, penalty_idx)
        elif penalty_name == "parameters":
            Parameters.add_or_replace(self, new_penalty, penalty_idx)
        else:
            raise RuntimeError("Unrecognized penalty")

    def add_plot(self, fig_name, update_function, phase_number=-1, **parameters):
        """
        Adds plots to show the result of the optimization
        :param fig_name: Name of the figure (string)
        :param update_function: Function to be plotted. (string) ???
        :param phase_number: Phase to be plotted. (integer)
        """
        if "combine_to" in parameters:
            raise RuntimeError(
                "'combine_to' cannot be specified in add_plot, " "please use same 'fig_name' to combine plots"
            )

        # --- Solve the program --- #
        if len(self.nlp) == 1:
            phase_number = 0
        else:
            if phase_number < 0:
                raise RuntimeError("phase_number must be specified for multiphase OCP")
        nlp = self.nlp[phase_number]
        custom_plot = CustomPlot(update_function, **parameters)

        if fig_name in nlp["plot"]:
            # Make sure we add a unique name in the dict
            custom_plot.combine_to = fig_name

            if fig_name:
                cmp = 0
                while True:
                    plot_name = f"{fig_name}_{cmp}"
                    if plot_name not in nlp["plot"]:
                        break
                    cmp += 1
        else:
            plot_name = fig_name

        nlp["plot"][plot_name] = custom_plot

    def solve(self, solver="ipopt", show_online_optim=False, return_iterations=False, options_ipopt={}):
        """
        Gives to CasADi states, controls, constraints, sum of all objective functions and theirs bounds.
        Gives others parameters to control how solver works.
        :param solver: Name of the solver to use during the optimization. (string)
        :param show_online_optim: if True, optimization process is graphed in realtime. (bool)
        :param options_ipopt: See Ippot documentation for options. (dictionary)
        :return: Solution of the problem. (dictionary)
        """
        if return_iterations and not show_online_optim:
            raise RuntimeError("return_iterations without show_online_optim is not implemented yet.")

        all_J = MX()
        for j_nodes in self.J:
            for j in j_nodes:
                all_J = vertcat(all_J, j)
        for nlp in self.nlp:
            for obj_nodes in nlp["J"]:
                for obj in obj_nodes:
                    all_J = vertcat(all_J, obj)

        all_g = MX()
        all_g_bounds = Bounds(interpolation_type=InterpolationType.CONSTANT)
        for i in range(len(self.g)):
            for j in range(len(self.g[i])):
                all_g = vertcat(all_g, self.g[i][j])
                all_g_bounds.concatenate(self.g_bounds[i][j])
        for nlp in self.nlp:
            for i in range(len(nlp["g"])):
                for j in range(len(nlp["g"][i])):
                    all_g = vertcat(all_g, nlp["g"][i][j])
                    all_g_bounds.concatenate(nlp["g_bounds"][i][j])
        nlp = {"x": self.V, "f": sum1(all_J), "g": all_g}

        options_common = {}
        if show_online_optim:
            options_common["iteration_callback"] = OnlineCallback(self)
            if return_iterations:
                directory = ".__tmp_biorbd_optim"
                file_path = ".__tmp_biorbd_optim/temp_save_iter.bobo"
                os.mkdir(directory)
                if os.path.isfile(file_path):
                    os.remove(file_path)
                with open(file_path, "wb") as file:
                    pickle.dump([], file)

        if solver == "ipopt":
            options = {
                "ipopt.tol": 1e-6,
                "ipopt.max_iter": 1000,
                "ipopt.hessian_approximation": "exact",  # "exact", "limited-memory"
                "ipopt.limited_memory_max_history": 50,
                "ipopt.linear_solver": "mumps",  # "ma57", "ma86", "mumps"
            }
            for key in options_ipopt:
                ipopt_key = key
                if key[:6] != "ipopt.":
                    ipopt_key = "ipopt." + key
                options[ipopt_key] = options_ipopt[key]
            opts = {**options, **options_common}
        else:
            raise RuntimeError("Available solvers are: 'ipopt'")
        solver = casadi.nlpsol("nlpsol", solver, nlp, opts)

        # Bounds and initial guess
        arg = {
            "lbx": self.V_bounds.min,
            "ubx": self.V_bounds.max,
            "lbg": all_g_bounds.min,
            "ubg": all_g_bounds.max,
            "x0": self.V_init.init,
        }

        # Solve the problem
        out = solver.call(arg)

        if return_iterations:
            with open(file_path, "rb") as file:
                out = out, pickle.load(file)
                os.remove(file_path)
                os.rmdir(directory)
        return out

    def save(self, sol, file_path, sol_iterations=None):
        """
        :param sol: Solution of the optimization returned by CasADi.
        :param file_path: Path of the file where the solution is saved. (string)
        :param sol_iterations: The solutions for each iteration
        Saves results of the optimization into a .bo file
        """
        _, ext = os.path.splitext(file_path)
        if ext == "":
            file_path = file_path + ".bo"
        elif ext != ".bo":
            raise RuntimeError(f"Incorrect extension({ext}), it should be (.bo) or (.bob) if you use save_get_data.")
        dict = {"ocp_initilializer": self.original_values, "sol": sol, "versions": self.version}
        if sol_iterations != None:
            dict["sol_iterations"] = sol_iterations

        OptimalControlProgram._save_with_pickle(dict, file_path)

    def save_get_data(self, sol, file_path, sol_iterations=None, **parameters):
        _, ext = os.path.splitext(file_path)
        if ext == "":
            file_path = file_path + ".bob"
        elif ext != ".bob":
            raise RuntimeError(f"Incorrect extension({ext}), it should be (.bob) or (.bo) if you use save.")
        dict = {"data": Data.get_data(self, sol["x"], **parameters)}
        if sol_iterations != None:
            get_data_sol_iterations = []
            for iter in sol_iterations:
                get_data_sol_iterations.append(Data.get_data(self, iter, **parameters))
            dict["sol_iterations"] = get_data_sol_iterations

        OptimalControlProgram._save_with_pickle(dict, file_path)

    @staticmethod
    def _save_with_pickle(dict, file_path):
        dir, _ = os.path.split(file_path)
        if dir != "" and not os.path.isdir(dir):
            os.makedirs(dir)

        with open(file_path, "wb") as file:
            pickle.dump(dict, file)

    @staticmethod
    def load(file_path):
        """
        Loads results of a previous optimization from a .bo file
        :param file_path: Path of the file where the solution is saved. (string)
        :return: ocp -> Optimal control program. (instance of OptimalControlProgram class) and
        sol -> Solution of the optimization. (dictionary)
        """
        with open(file_path, "rb") as file:
            data = pickle.load(file)
            ocp = OptimalControlProgram(**data["ocp_initilializer"])
            for key in data["versions"].keys():
                if data["versions"][key] != ocp.version[key]:
                    raise RuntimeError(
                        f"Version of {key} from file ({data['versions'][key]}) is not the same as the "
                        f"installed version ({ocp.version[key]})"
                    )
            out = [ocp, data["sol"]]
            if "sol_iterations" in data.keys():
                out.append(data["sol_iterations"])
        return out

    @staticmethod
    def read_information(file_path):
        with open(file_path, "rb") as file:
            data = pickle.load(file)
            original_values = data["ocp_initilializer"]
            print("****************************** Informations ******************************")
            for key in original_values.keys():
                if key not in [
                    "X_init",
                    "U_init",
                    "X_bounds",
                    "U_bounds",
                ]:
                    print(f"{key} : ")
                    OptimalControlProgram._deep_print(original_values[key])
                    print("")

    @staticmethod
    def _deep_print(elem, label=""):
        if isinstance(elem, (list, tuple)):
            for k in range(len(elem)):
                OptimalControlProgram._deep_print(elem[k])
                if k != len(elem) - 1:
                    print("")
        elif isinstance(elem, dict):
            for key in elem.keys():
                OptimalControlProgram._deep_print(elem[key], label=key)
        else:
            if label == "":
                print(f"   {elem}")
            else:
                print(f"   [{label}] = {elem}")<|MERGE_RESOLUTION|>--- conflicted
+++ resolved
@@ -11,9 +11,7 @@
 from .mapping import BidirectionalMapping
 from .path_conditions import Bounds, InitialConditions, InterpolationType
 from .constraints import ConstraintFunction, Constraint
-from .continuity import ContinuityFunctions, PhaseTransitionFunctions
 from .objective_functions import Objective, ObjectiveFunction
-from .parameters import Parameters
 from .plot import OnlineCallback, CustomPlot
 from .integrator import RK4
 from .biorbd_interface import BiorbdInterface
@@ -66,6 +64,8 @@
         :param X_bounds: States upper and lower bounds. (Instance of the class Bounds)
         :param U_bounds: Controls upper and lower bounds. (Instance of the class Bounds)
         :param objective_functions: Tuple of tuple of objectives functions handler's and weights.
+        :param X_bounds: Instance of the class Bounds.
+        :param U_bounds: Instance of the class Bounds.
         :param constraints: Tuple of constraints, instant (which node(s)) and tuple of geometric structures used.
         :param external_forces: Tuple of external forces.
         :param ode_solver: Name of chosen ode solver to use. (OdeSolver.COLLOCATION, OdeSolver.RK, OdeSolver.CVODES or
@@ -95,7 +95,6 @@
             "problem_type": problem_type,
             "number_shooting_points": number_shooting_points,
             "phase_time": phase_time,
-            "gravity": [model.getGravity() for model in biorbd_model],
             "X_init": X_init,
             "U_init": U_init,
             "X_bounds": X_bounds,
@@ -148,22 +147,8 @@
         self.__add_to_nlp(
             "dt", [self.nlp[i]["tf"] / max(self.nlp[i]["ns"], 1) for i in range(self.nb_phases)], False,
         )
-<<<<<<< HEAD
-            # Gravity optimization
-        self.initial_gravity = [model.getGravity() for model in biorbd_model]
-        pi = 3.14159
-        bounds = ((0, -pi), (pi, pi))
-        gravity, initial_gravity, gravity_min, gravity_max, angle = self.__init_gravity(
-            self.initial_gravity, bounds
-        )
-        self.__add_to_nlp("gravity_angle", angle, False)
-        for i, model in enumerate(biorbd_model):
-            model.setGravity(gravity[i])
-
         self.is_cyclic_constraint = is_cyclic_constraint
         self.is_cyclic_objective = is_cyclic_objective
-=======
->>>>>>> ac040737
         self.nb_threads = nb_threads
 
         # External forces
@@ -216,17 +201,16 @@
             self.nlp[i]["U_init"].check_and_adjust_dimensions(self.nlp[i]["nu"], self.nlp[i]["ns"] - 1)
 
         # Variables and constraint for the optimization program
+        self.V = []
+        self.V_bounds = Bounds(interpolation_type=InterpolationType.CONSTANT)
+        self.V_init = InitialConditions(interpolation_type=InterpolationType.CONSTANT)
         for i in range(self.nb_phases):
             self.__define_multiple_shooting_nodes_per_phase(self.nlp[i], i)
 
-<<<<<<< HEAD
         # Declare the parameters to optimize
         self.param_to_optimize = {}
         self.__define_variable_time(initial_time_guess, time_min, time_max)
-        self.__define_variable_gravity(initial_gravity, gravity_min, gravity_max)
-
-=======
->>>>>>> ac040737
+
         # Define dynamic problem
         self.__add_to_nlp(
             "nb_integration_steps", nb_integration_steps, True
@@ -244,6 +228,9 @@
         ContinuityFunctions.continuity(self)
 
         # Prepare constraints
+        self.g = []
+        self.g_bounds = []
+        ConstraintFunction.continuity(self)
         if len(constraints) > 0:
             for i, constraint_phase in enumerate(constraints):
                 for constraint in constraint_phase:
@@ -436,46 +423,6 @@
                 Parameters.add_to_V(self, "time", 1, None, time_bounds, time_init, nlp["tf"])
                 i += 1
 
-    def __init_gravity(self, gravity, bounds):
-        angle = []
-        initial_gravity = []
-        gravity_min = []
-        gravity_max = []
-        for i, _ in enumerate(gravity):
-            angle.append(casadi.MX.sym("gravity_angle", 2, 1))
-            initial_gravity.append(gravity[i])
-            # gravity[i] = biorbd.Rotation.fromEulerAngles(angle[i], "zx").to_mx() * gravity[i].to_mx()
-            gravity[i].applyRT(biorbd.RotoTrans.combineRotAndTrans(biorbd.Rotation.fromEulerAngles(angle[i], 'yz'),
-                                                          biorbd.Vector3d()))
-            gravity_min.append(bounds[0])
-            gravity_max.append(bounds[1])
-        return gravity, initial_gravity, gravity_min, gravity_max, angle
-
-    def __define_variable_gravity(self, initial_guess, minimum, maximum):
-        """
-        For variable gravity in spherical coordinates, puts X_bounds and U_bounds in V_bounds.
-        Links X and U with V.
-        :param nlp: The nlp problem
-        :param initial_guess: The initial values taken from the default gravity vector
-        :param minimum: variable gravity minimums as set by user (default: (0,-pi))
-        :param maximum: variable gravity maximums as set by user (default: (pi,pi))
-        """
-        P = []
-        for nlp in self.nlp:
-            if isinstance(nlp["gravity_angle"], MX):
-                self.V = vertcat(self.V, nlp["gravity_angle"])
-                P.append(self.V[-1])
-        self.param_to_optimize["gravity_angle"] = P
-
-        nV = len(initial_guess)
-        V_bounds = Bounds(minimum, maximum, interpolation_type=InterpolationType.CONSTANT)
-        V_bounds.check_and_adjust_dimensions(nV, 1)
-        self.V_bounds.concatenate(V_bounds)
-
-        V_init = InitialConditions(initial_guess, interpolation_type=InterpolationType.CONSTANT)
-        V_init.check_and_adjust_dimensions(nV, 1)
-        self.V_init.concatenate(V_init)
-
     def __init_penalty(self, penalties, penalty_type):
         """
         Initializes penalties (objective or constraint).
