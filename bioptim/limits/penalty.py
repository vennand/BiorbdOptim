from enum import Enum
from math import inf
import inspect

import numpy as np
import biorbd
from casadi import vertcat, horzcat

from ..misc.enums import Node, Axe, PlotType, ControlType
from ..misc.mapping import Mapping
from ..misc.options_lists import OptionGeneric


class PenaltyOption(OptionGeneric):
    def __init__(
        self,
        penalty,
        phase=0,
        node=Node.DEFAULT,
        target=None,
        quadratic=None,
        index=None,
        custom_function=None,
        **params,
    ):
        super(PenaltyOption, self).__init__(phase=phase, type=penalty, **params)
        self.node = node
        self.quadratic = quadratic

        self.index = index
        self.target = np.array(target) if np.any(target) else None
        self.sliced_target = None  # This one is the sliced node from the target. This is what is actually tracked

        self.custom_function = custom_function


class PenaltyFunctionAbstract:
    class Functions:
        @staticmethod
        def minimize_states(penalty, ocp, nlp, t, x, u, p):
            """
            Adds the objective that the specific states should be minimized.
            It is possible to track states, in this case the objective is to minimize
            the mismatch between the optimized states and the reference states (target).
            :param target: Reference states for tracking. (list of lists of float)
            """
            states_idx = PenaltyFunctionAbstract._check_and_fill_index(penalty.index, nlp.nx, "state_idx")
            target = None
            if penalty.target is not None:
                target, target_nan = PenaltyFunctionAbstract._check_and_fill_tracking_data_size(
                    penalty.target, (len(states_idx), len(x))
                )

                # Prepare the plot
                prev_idx = 0  # offset due to previous states
                for s in nlp.var_states:
                    state_idx = []
                    for i, idx in enumerate(states_idx):
                        if prev_idx <= idx < nlp.var_states[s] + prev_idx:
                            state_idx.append([idx - prev_idx, i])
                    state_idx = np.array(state_idx)
                    if state_idx.shape[0] > 0:
                        mapping = Mapping(state_idx[:, 0])
                        PenaltyFunctionAbstract._add_track_data_to_plot(
                            ocp, nlp, target[state_idx[:, 1], :], combine_to=s, axes_idx=mapping
                        )
                    prev_idx += nlp.var_states[s]

            for i, v in enumerate(x):
                val = v[states_idx]
                penalty.sliced_target = target[:, i] if target is not None else None
                penalty.type.get_type().add_to_penalty(ocp, nlp, val, penalty)

        @staticmethod
        def minimize_markers(
            penalty,
            ocp,
            nlp,
            t,
            x,
            u,
            p,
            axis_to_track=(Axe.X, Axe.Y, Axe.Z),
        ):
            """
            Adds the objective that the specific markers should be minimized.
            It is possible to track markers, in this case the objective is to minimize
            the mismatch between the optimized markers positions and the reference markers positions (target).
            :axis_to_track: Index of axis to keep while tracking (default track 3d trajectories)
            """
            markers_idx = PenaltyFunctionAbstract._check_and_fill_index(
                penalty.index, nlp.model.nbMarkers(), "markers_idx"
            )
            target = None
            if penalty.target is not None:
                target, target_nan = PenaltyFunctionAbstract._check_and_fill_tracking_data_size(
                    penalty.target, (3, len(markers_idx), len(x))
                )
            PenaltyFunctionAbstract._add_to_casadi_func(nlp, "biorbd_markers", nlp.model.markers, nlp.q)
            nq = nlp.mapping["q"].reduce.len
            for i, v in enumerate(x):
                q = nlp.mapping["q"].expand.map(v[:nq])
                val = nlp.casadi_func["biorbd_markers"](q)[axis_to_track, markers_idx]
                penalty.sliced_target = target[axis_to_track, :, i] if target is not None else None
                if penalty.sliced_target is not None:
                    penalty.sliced_target[target_nan[axis_to_track, :, i]] = 0
                    val[target_nan[axis_to_track, :, i]] = 0
                penalty.type.get_type().add_to_penalty(ocp, nlp, val, penalty)

        @staticmethod
        def minimize_markers_displacement(penalty, ocp, nlp, t, x, u, p, coordinates_system_idx=-1):
            """
            Adds the objective that the specific markers displacement (difference between the position of the
            markers at each neighbour frame)should be minimized.
            :coordinates_system_idx: Index of the segment in which to project to displacement
            """

            nq = nlp.mapping["q"].reduce.len
            nb_rts = nlp.model.nbSegment()

            markers_idx = PenaltyFunctionAbstract._check_and_fill_index(
                penalty.index, nlp.model.nbMarkers(), "markers_idx"
            )

            PenaltyFunctionAbstract._add_to_casadi_func(nlp, "biorbd_markers", nlp.model.markers, nlp.q)
            if coordinates_system_idx >= 0:
                if coordinates_system_idx >= nb_rts:
                    raise RuntimeError(
                        f"coordinates_system_idx ({coordinates_system_idx}) cannot be higher than {nb_rts - 1}"
                    )
                PenaltyFunctionAbstract._add_to_casadi_func(
                    nlp, f"globalJCS_{coordinates_system_idx}", nlp.model.globalJCS, nlp.q, coordinates_system_idx
                )

            for i in range(len(x) - 1):
                q_0 = nlp.mapping["q"].expand.map(x[i][:nq])
                q_1 = nlp.mapping["q"].expand.map(x[i + 1][:nq])

                if coordinates_system_idx < 0:
                    jcs_0_T = nlp.CX.eye(4)
                    jcs_1_T = nlp.CX.eye(4)

                elif coordinates_system_idx < nb_rts:
                    jcs_0 = nlp.casadi_func[f"globalJCS_{coordinates_system_idx}"](q_0)
                    jcs_0_T = vertcat(horzcat(jcs_0[:3, :3], -jcs_0[:3, :3] @ jcs_0[:3, 3]), horzcat(0, 0, 0, 1))

                    jcs_1 = nlp.casadi_func[f"globalJCS_{coordinates_system_idx}"](q_1)
                    jcs_1_T = vertcat(horzcat(jcs_1[:3, :3], -jcs_1[:3, :3] @ jcs_1[:3, 3]), horzcat(0, 0, 0, 1))

                else:
                    raise RuntimeError(
                        f"Wrong choice of coordinates_system_idx. (Negative values refer to global coordinates system, "
                        f"positive values must be between 0 and {nb_rts})"
                    )

                val = jcs_1_T @ vertcat(
                    nlp.casadi_func["biorbd_markers"](q_1)[:, markers_idx], nlp.CX.ones(1, markers_idx.shape[0])
                ) - jcs_0_T @ vertcat(
                    nlp.casadi_func["biorbd_markers"](q_0)[:, markers_idx], nlp.CX.ones(1, markers_idx.shape[0])
                )
                penalty.type.get_type().add_to_penalty(ocp, nlp, val[:3, :], penalty)

        @staticmethod
        def minimize_markers_velocity(penalty, ocp, nlp, t, x, u, p):
            """
            Adds the objective that the specific markers velocity should be minimized.
            It is possible to track markers velocity, in this case the objective is to minimize
            the mismatch between the optimized markers velocities and the reference markers velocities (data_to_track).
            """
            n_q = nlp.shape["q"]
            n_qdot = nlp.shape["q_dot"]
            markers_idx = PenaltyFunctionAbstract._check_and_fill_index(
                penalty.index, nlp.model.nbMarkers(), "markers_idx"
            )

            target = None
            if penalty.target is not None:
                target = PenaltyFunctionAbstract._check_and_fill_tracking_data_size(
                    penalty.target, (3, len(markers_idx), len(x))
                )

            for m in markers_idx:
                PenaltyFunctionAbstract._add_to_casadi_func(
                    nlp, f"biorbd_markerVelocity_{m}", nlp.model.markerVelocity, nlp.q, nlp.q_dot, int(m)
                )

            for i, v in enumerate(x):
                for m in markers_idx:
                    val = nlp.casadi_func[f"biorbd_markerVelocity_{m}"](v[:n_q], v[n_q : n_q + n_qdot])
                    penalty.sliced_target = target[:, m, i] if target is not None else None
                    penalty.type.get_type().add_to_penalty(ocp, nlp, val, penalty)

        @staticmethod
        def align_markers(penalty, ocp, nlp, t, x, u, p, first_marker_idx, second_marker_idx):
            """
            Adds the constraint that the two markers must be coincided at the desired node(s).
            :param nlp: An OptimalControlProgram class.
            :param x: List of node(s).
            :param first_marker_idx: Index of the first marker (integer).
            :param second_marker_idx: Index of the second marker (integer).
            """
            PenaltyFunctionAbstract._check_idx("marker", [first_marker_idx, second_marker_idx], nlp.model.nbMarkers())
            PenaltyFunctionAbstract._add_to_casadi_func(nlp, "markers", nlp.model.markers, nlp.q)
            nq = nlp.mapping["q"].reduce.len
            for v in x:
                q = nlp.mapping["q"].expand.map(v[:nq])
                first_marker = nlp.casadi_func["markers"](q)[:, first_marker_idx]
                second_marker = nlp.casadi_func["markers"](q)[:, second_marker_idx]

                val = first_marker - second_marker
                penalty.type.get_type().add_to_penalty(ocp, nlp, val, penalty)

        @staticmethod
        def proportional_variable(penalty, ocp, nlp, t, x, u, p, which_var, first_dof, second_dof, coef):
            """
            Adds proportionality constraint between the elements (states or controls) chosen.
            :param nlp: An instance of the OptimalControlProgram class.
            :param V: List of states or controls at nodes on which this constraint must be applied.
            :param which_var: Type of the variable constrained to be proportional. (string) ("states" or "controls")
            :param first_dof: Index of the first state or control on which this constraint must be applied. (integer)
            :param second_dof: Index of the second state or control on which this constraint must be applied. (integer)
            :param coef: Coefficient of proportionality between the two states or controls. (float)
            """
            if which_var == "states":
                ux = x
                nb_val = nlp.nx
            elif which_var == "controls":
                ux = u
                nb_val = nlp.nu
            else:
                raise RuntimeError("Wrong choice of which_var")

            PenaltyFunctionAbstract._check_idx("dof", (first_dof, second_dof), nb_val)
            if not isinstance(coef, (int, float)):
                raise RuntimeError("coef must be an int or a float")

            for v in ux:
                v = nlp.mapping["q"].expand.map(v)
                val = v[first_dof] - coef * v[second_dof]
                penalty.type.get_type().add_to_penalty(ocp, nlp, val, penalty)

        @staticmethod
        def minimize_torque(penalty, ocp, nlp, t, x, u, p):
            """
            Adds the objective that the specific torques should be minimized.
            It is possible to track torques, in this case the objective is to minimize
            the mismatch between the optimized torques and the reference torques (target).
            """
            n_tau = nlp.shape["tau"]
            controls_idx = PenaltyFunctionAbstract._check_and_fill_index(penalty.index, n_tau, "controls_idx")

            target = None
            if penalty.target is not None:
                target, _ = PenaltyFunctionAbstract._check_and_fill_tracking_data_size(
                    penalty.target, (len(controls_idx), len(u))
                )
                PenaltyFunctionAbstract._add_track_data_to_plot(
                    ocp, nlp, target, combine_to="tau", axes_idx=Mapping(controls_idx)
                )

            for i, v in enumerate(u):
                val = v[controls_idx]
                penalty.sliced_target = target[:, i] if target is not None else None
                penalty.type.get_type().add_to_penalty(ocp, nlp, val, penalty)

        @staticmethod
        def minimize_torque_derivative(penalty, ocp, nlp, t, x, u, p):
            """
            Adds the objective that the specific torques should be minimized.
            It is possible to track torques, in this case the objective is to minimize
            the mismatch between the optimized torques and the reference torques (data_to_track).
            :param controls_idx: Index of the controls to minimize. (list of integers)
            :param data_to_track: Reference torques for tracking. (list of lists of float)
            """
            n_tau = nlp.shape["tau"]
            controls_idx = PenaltyFunctionAbstract._check_and_fill_index(penalty.index, n_tau, "controls_idx")

            for i in range(len(u) - 1):
                val = u[i + 1][controls_idx] - u[i][controls_idx]
                penalty.type.get_type().add_to_penalty(ocp, nlp, val, penalty)

        @staticmethod
        def minimize_muscles_control(penalty, ocp, nlp, t, x, u, p):
            """
            Adds the objective that the specific muscle controls should be minimized.
            It is possible to track muscle activation, in this case the objective is to minimize
            the mismatch between the optimized muscle controls and the reference muscle activation (data_to_track).
            :param muscles_idx: Index of the muscles which the activation in minimized. (list of integers)
            :param data_to_track: Reference muscle activation for tracking. (list of lists of float)
            """
            muscles_idx = PenaltyFunctionAbstract._check_and_fill_index(
                penalty.index, nlp.shape["muscle"], "muscles_idx"
            )

            target = None
            if penalty.target is not None:
                target = PenaltyFunctionAbstract._check_and_fill_tracking_data_size(
                    penalty.target, (len(muscles_idx), len(u))
                )

                PenaltyFunctionAbstract._add_track_data_to_plot(
                    ocp, nlp, target, combine_to="muscles_control", axes_idx=Mapping(muscles_idx)
                )

            # Add the nbTau offset to the muscle index
            muscles_idx_plus_tau = [idx + nlp.shape["tau"] for idx in muscles_idx]
            for i, v in enumerate(u):
                val = v[muscles_idx_plus_tau]
                penalty.sliced_target = target[:, i] if target is not None else None
                penalty.type.get_type().add_to_penalty(ocp, nlp, val, penalty)

        @staticmethod
        def minimize_all_controls(penalty, ocp, nlp, t, x, u, p):
            """
            Adds the objective that all the controls should be minimized.
            It is possible to track controls, in this case the objective is to minimize
            the mismatch between the optimized controls and the reference controls (data_to_track).
            :param controls_idx: Index of the controls to minimize. (list of integers)
            :param data_to_track: Reference controls for tracking. (list of lists of float)
            """
            n_u = nlp.nu
            controls_idx = PenaltyFunctionAbstract._check_and_fill_index(penalty.index, n_u, "muscles_idx")

            target = None
            if penalty.target is not None:
                target = PenaltyFunctionAbstract._check_and_fill_tracking_data_size(
                    penalty.target, (len(controls_idx), len(u))
                )

            for i, v in enumerate(u):
                val = v[controls_idx]
                penalty.sliced_target = target[:, i] if target is not None else None
                penalty.type.get_type().add_to_penalty(ocp, nlp, val, penalty)

        @staticmethod
        def minimize_predicted_com_height(penalty, ocp, nlp, t, x, u, p):
            """
            Adds the objective that the minimal height of the center of mass of the model should be minimized.
            The height is assumed to be the third axis.
            """
            g = -9.81  # get gravity from biorbd
            PenaltyFunctionAbstract._add_to_casadi_func(nlp, "biorbd_CoM", nlp.model.CoM, nlp.q)
            PenaltyFunctionAbstract._add_to_casadi_func(nlp, "biorbd_CoMdot", nlp.model.CoMdot, nlp.q, nlp.q_dot)
            for i, v in enumerate(x):
                q = nlp.mapping["q"].expand.map(v[: nlp.shape["q"]])
                q_dot = nlp.mapping["q_dot"].expand.map(v[nlp.shape["q"] :])
                CoM = nlp.casadi_func["biorbd_CoM"](q)
                CoM_dot = nlp.casadi_func["biorbd_CoMdot"](q, q_dot)
                CoM_height = (CoM_dot[2] * CoM_dot[2]) / (2 * -g) + CoM[2]
                penalty.type.get_type().add_to_penalty(ocp, nlp, CoM_height, penalty)

        @staticmethod
        def minimize_contact_forces(penalty, ocp, nlp, t, x, u, p):
            """
            Adds the objective that the contact force should be minimized.
            It is possible to track contact forces, in this case the objective is to minimize
            the mismatch between the optimized contact forces and the reference contact forces (data_to_track).
            """
            n_contact = nlp.model.nbContacts()
            contacts_idx = PenaltyFunctionAbstract._check_and_fill_index(penalty.index, n_contact, "contacts_idx")

            target = None
            if penalty.target is not None:
                target = PenaltyFunctionAbstract._check_and_fill_tracking_data_size(
                    penalty.target, (len(contacts_idx), len(u))
                )

                PenaltyFunctionAbstract._add_track_data_to_plot(
                    ocp, nlp, target, combine_to="contact_forces", axes_idx=Mapping(contacts_idx)
                )

            for i, v in enumerate(u):
                force = nlp.contact_forces_func(x[i], u[i], p)
                val = force[contacts_idx]
                penalty.sliced_target = target[:, i] if target is not None else None
                penalty.type.get_type().add_to_penalty(ocp, nlp, val, penalty)

        @staticmethod
        def align_segment_with_custom_rt(penalty, ocp, nlp, t, x, u, p, segment_idx, rt_idx):
            """
            Adds the constraint that the local reference frame and the segment must be aligned at the desired node(s).
            :param nlp: An OptimalControlProgram class.
            :param X: List of node(s).
            :param segment_idx: Index of the segment to be aligned. (integer)
            :param rt_idx: Index of the local reference frame to be aligned. (integer)
            """
            PenaltyFunctionAbstract._check_idx("segment", segment_idx, nlp.model.nbSegment())
            PenaltyFunctionAbstract._check_idx("rt", rt_idx, nlp.model.nbRTs())

            def biorbd_meta_func(q, segment_idx, rt_idx):
                r_seg = nlp.model.globalJCS(q, segment_idx).rot()
                r_rt = nlp.model.RT(q, rt_idx).rot()
                return biorbd.Rotation_toEulerAngles(r_seg.transpose() * r_rt, "zyx").to_mx()

            PenaltyFunctionAbstract._add_to_casadi_func(
                nlp, f"align_segment_with_custom_rt_{segment_idx}", biorbd_meta_func, nlp.q, segment_idx, rt_idx
            )

            nq = nlp.mapping["q"].reduce.len
            for v in x:
                q = nlp.mapping["q"].expand.map(v[:nq])
                val = nlp.casadi_func[f"align_segment_with_custom_rt_{segment_idx}"](q)
                penalty.type.get_type().add_to_penalty(ocp, nlp, val, penalty)

        @staticmethod
        def align_marker_with_segment_axis(penalty, ocp, nlp, t, x, u, p, marker_idx, segment_idx, axis):
            """
            Adds the constraint that the marker and the segment must be aligned at the desired node(s).
            :param marker_idx: Index of the marker to be aligned. (integer)
            :param segment_idx: Index of the segment to be aligned. (integer)
            :param axis: Axis of the segment to be aligned. (bioptim.Axe)
            """
            if not isinstance(axis, Axe):
                raise RuntimeError("axis must be a bioptim.Axe")

            def biorbd_meta_func(q, segment_idx, marker_idx):
                r_rt = nlp.model.globalJCS(q, segment_idx)
                marker = nlp.model.marker(q, marker_idx)
                marker.applyRT(r_rt.transpose())
                return marker.to_mx()

            PenaltyFunctionAbstract._add_to_casadi_func(
                nlp,
                f"align_marker_with_segment_axis_{segment_idx}_{marker_idx}",
                biorbd_meta_func,
                nlp.q,
                segment_idx,
                marker_idx,
            )
            nq = nlp.mapping["q"].reduce.len
            for v in x:
                q = nlp.mapping["q"].expand.map(v[:nq])
                marker = nlp.casadi_func[f"align_marker_with_segment_axis_{segment_idx}_{marker_idx}"](q)
                for axe in Axe:
                    if axe != axis:
                        # To align an axis, the other must be equal to 0
                        val = marker[axe, 0]
                        penalty.type.get_type().add_to_penalty(ocp, nlp, val, penalty)

        @staticmethod
        def custom(penalty, ocp, nlp, t, x, u, p, **parameters):
            """
            Adds a custom penalty function (objective or constraint).
            :param parameters: parameters["function"] -> Penalty function (CasADi function),
            parameters["penalty"] -> Index of the penalty (integer), parameters.weight -> Weight of the penalty
            (float)
            """
            keywords = [
                "phase",
                "list_index",
                "name",
                "type",
                "params",
                "node",
                "quadratic",
                "index",
                "target",
                "sliced_target",
                "min_bound",
                "max_bound",
                "custom_function",
                "weight",
            ]
            for keyword in keywords:
                if keyword in inspect.signature(penalty.custom_function).parameters:
                    raise TypeError(f"{keyword} is a reserved word and cannot be used in a custom function signature")

            val = penalty.custom_function(ocp, nlp, t, x, u, p, **parameters)
            if isinstance(val, tuple):
                if penalty.min_bound is not None or penalty.max_bound is not None:
                    raise RuntimeError(
                        "You cannot have non linear bounds for custom constraints and min_bound or max_bound defined"
                    )
                penalty.min_bound = val[0]
                penalty.max_bound = val[2]
                val = val[1]

            penalty.type.get_type().add_to_penalty(ocp, nlp, val, penalty)

    @staticmethod
    def add(ocp, nlp):
        raise RuntimeError("add cannot be called from an abstract class")

    @staticmethod
    def add_or_replace(ocp, nlp, penalty):
        """
        Adds a penalty at the index penalty_index. If a penalty already exists at this index, it replaces it by the
        new penalty.
        :param penalty: Penalty to be added. (instance of PenaltyFunctionAbstract class)
        """
        t, x, u = PenaltyFunctionAbstract._get_node(nlp, penalty)
        penalty_function = penalty.type.value[0]
        penalty_type = penalty.type.get_type()
        node = penalty.node

        penalty_type._span_checker(penalty_function, node, nlp)
        penalty_type._parameter_modifier(penalty_function, penalty)

        penalty_type.clear_penalty(ocp, nlp, penalty)
        penalty_function(penalty, ocp, nlp, t, x, u, nlp.p, **penalty.params)

    @staticmethod
    def _add_to_casadi_func(nlp, name, function, *all_param):
        if name in nlp.casadi_func:
            return
        else:
            nlp.casadi_func[name] = biorbd.to_casadi_func(name, function, *all_param)

    @staticmethod
    def _parameter_modifier(penalty_function, parameters):
        """
        Modifies parameters entries if needed.
        :param penalty_function: Penalty function to be checked (instance of PenaltyType class)
        :param parameters: Parameters to be checked. If parameters.quadratic is not defined, it sets it to True.
        (bool)
        """
        # Everything that should change the entry parameters depending on the penalty can be added here
        if parameters.quadratic is None:
            if (
                penalty_function == PenaltyType.MINIMIZE_STATE
                or penalty_function == PenaltyType.MINIMIZE_MARKERS
                or penalty_function == PenaltyType.MINIMIZE_MARKERS_DISPLACEMENT
                or penalty_function == PenaltyType.MINIMIZE_MARKERS_VELOCITY
                or penalty_function == PenaltyType.ALIGN_MARKERS
                or penalty_function == PenaltyType.PROPORTIONAL_STATE
                or penalty_function == PenaltyType.PROPORTIONAL_CONTROL
                or penalty_function == PenaltyType.MINIMIZE_TORQUE
                or penalty_function == PenaltyType.MINIMIZE_MUSCLES_CONTROL
                or penalty_function == PenaltyType.MINIMIZE_ALL_CONTROLS
                or penalty_function == PenaltyType.MINIMIZE_CONTACT_FORCES
                or penalty_function == PenaltyType.ALIGN_SEGMENT_WITH_CUSTOM_RT
                or penalty_function == PenaltyType.ALIGN_MARKER_WITH_SEGMENT_AXIS
                or penalty_function == PenaltyType.MINIMIZE_TORQUE_DERIVATIVE
            ):
                parameters.quadratic = True
            else:
                parameters.quadratic = False

        if penalty_function == PenaltyType.PROPORTIONAL_STATE:
            parameters.params["which_var"] = "states"
        if penalty_function == PenaltyType.PROPORTIONAL_CONTROL:
            parameters.params["which_var"] = "controls"

    @staticmethod
    def _span_checker(penalty_function, node, nlp):
        """
        Raises errors if the time span is not consistent with the problem definition.
        (There can not be any control at the last time node)
        :param penalty_function: Penalty function. (instance of PenaltyType class)
        :param node: Node at which the penalty is applied. (instance of Node class)
        """
        # Everything that is suspicious in terms of the span of the penalty function ca be checked here
        if (
            penalty_function == PenaltyType.PROPORTIONAL_CONTROL
            or penalty_function == PenaltyType.MINIMIZE_TORQUE
            or penalty_function == PenaltyType.MINIMIZE_MUSCLES_CONTROL
            or penalty_function == PenaltyType.MINIMIZE_ALL_CONTROLS
        ):
            if node == Node.END or node == nlp.ns:
                raise RuntimeError("No control u at last node")

    @staticmethod
    def _check_and_fill_index(var_idx, target_size, var_name="var"):
        """
        Checks if the variable index is consistent and sets it to var_index.
        :param var_idx: Index of the variable. (integer)
        :param target_size: Current size of the variable array. (integer)
        :param var_name: Name of the variable. (string)
        :return: var_idx: New index of the variable. (integer)
        """
        if var_idx is None:
            var_idx = range(target_size)
        else:
            if isinstance(var_idx, int):
                var_idx = [var_idx]
            if max(var_idx) > target_size:
                raise RuntimeError(f"{var_name} in cannot be higher than nx ({target_size})")
        out = np.array(var_idx)
        if not np.issubdtype(out.dtype, np.integer):
            raise RuntimeError(f"{var_name} must be a list of integer")
        return out

    @staticmethod
    def _check_and_fill_tracking_data_size(data_to_track, target_size):
        """
        Raises errors if the size of the data_to_track array is inconsistent.
        Reshape data_to_track array if the shape is inconsistent.
        :param data_to_track: Data used for tracking. (list of lists)
        :param target_size: Size of the variable array. (integer)
        :return: data_to_track -> Data used for tracking. (numpy array of size target_size)
        """
        if data_to_track is not None:
            if len(data_to_track.shape) == 1:
                raise RuntimeError(
                    f"data_to_track cannot be a vector (it can be a matrix with time dimension equals to 1 though)"
                )
            if data_to_track.shape[1] == 1:
                data_to_track = np.repeat(data_to_track, target_size[1], axis=1)

            if data_to_track.shape != target_size:
                raise RuntimeError(
                    f"data_to_track {data_to_track.shape} does not correspond to expected minimum size {target_size}"
                )
            data_nan = np.isnan(data_to_track)
        else:
<<<<<<< HEAD
            raise ValueError("COUCOU!!!!")
            data_to_track = np.zeros(target_size)
            data_nan = np.zeros(target_size, dtype=bool)
        return data_to_track, data_nan
=======
            raise RuntimeError("data_to_track is None and that should not happen, please contact a developer")
        return data_to_track
>>>>>>> 8cb603af

    @staticmethod
    def _check_idx(name, elements, max_nb_elements=inf, min_nb_elements=0):
        """

        :param name: Name of the array variable. (string)
        :param elements: Index of the targeted spot in the array variable. (integer)
        :param max_nb_elements: Maximal index of the targeted spot in the array variable. (integer)
        :param min_nb_elements: Minimal index of the targeted spot in the array variable. (integer)
        """
        if not isinstance(elements, (list, tuple)):
            elements = (elements,)
        for element in elements:
            if not isinstance(element, int):
                raise RuntimeError(f"{element} is not a valid index for {name}, it must be an integer")
            if element < min_nb_elements or element >= max_nb_elements:
                raise RuntimeError(
                    f"{element} is not a valid index for {name}, it must be between {min_nb_elements} and {max_nb_elements - 1}."
                )

    @staticmethod
    def continuity(ocp):
        raise RuntimeError("continuity cannot be called from an abstract class")

    @staticmethod
    def add_to_penalty(ocp, nlp, val, penalty):
        raise RuntimeError("_add_to_penalty cannot be called from an abstract class")

    @staticmethod
    def clear_penalty(ocp, nlp, penalty):
        raise RuntimeError("_reset_penalty cannot be called from an abstract class")

    @staticmethod
    def get_type():
        raise RuntimeError("_get_type cannot be called from an abstract class")

    @staticmethod
    def _get_node(nlp, constraint):
        """
        Initializes x (states), u (controls) and t (time) with user provided initial guesses.
        :param constraint: constraint.node -> time nodes precision. (integer or instance of Node class)
        (integer, Node.START, Node.MID, Node.INTERMEDIATES, Node.END or Node.ALL)
        :return t: Time nodes. (list)
        :return x: States. (list of lists)
        :return u: Controls. (list of lists)
        """
        if not isinstance(constraint.node, (list, tuple)):
            constraint.node = (constraint.node,)
        t = []
        x = []
        u = []
        for node in constraint.node:
            if isinstance(node, int):
                if node < 0 or node > nlp.ns:
                    raise RuntimeError(f"Invalid node, {node} must be between 0 and {nlp.ns}")
                t.append(node)
                x.append(nlp.X[node])
                if (
                    nlp.control_type == ControlType.CONSTANT and node != nlp.ns
                ) or nlp.control_type != ControlType.CONSTANT:
                    u.append(nlp.U[node])

            elif node == Node.START:
                t.append(0)
                x.append(nlp.X[0])
                u.append(nlp.U[0])

            elif node == Node.MID:
                if nlp.ns % 2 == 1:
                    raise (ValueError("Number of shooting points must be even to use MID"))
                t.append(nlp.ns // 2)
                x.append(nlp.X[nlp.ns // 2])
                u.append(nlp.U[nlp.ns // 2])

            elif node == Node.INTERMEDIATES:
                for i in range(1, nlp.ns - 1):
                    t.append(i)
                    x.append(nlp.X[i])
                    u.append(nlp.U[i])

            elif node == Node.END:
                t.append(nlp.ns)
                x.append(nlp.X[nlp.ns])

            elif node == Node.ALL:
                t.extend([i for i in range(nlp.ns + 1)])
                for i in range(nlp.ns):
                    x.append(nlp.X[i])
                    u.append(nlp.U[i])
                x.append(nlp.X[nlp.ns])

            else:
                raise RuntimeError(" is not a valid node")
        return t, x, u

    @staticmethod
    def _add_track_data_to_plot(ocp, nlp, data, combine_to, axes_idx=None):
        """
        Adds the tracked data to the graphs.
        :param data: Tracked data. (numpy array)
        :param combine_to: Plot in which to add the tracked data.
        :param axes_idx: Index of the axis in which to add the tracked data. (integer)
        """
        if (isinstance(data, np.ndarray) and not data.any()) or (not isinstance(data, np.ndarray) and not data):
            return

        if data.shape[1] == nlp.ns:
            data = np.c_[data, data[:, -1]]
        ocp.add_plot(
            combine_to,
            lambda x, u, p: data,
            color="tab:red",
            linestyle=".-",
            plot_type=PlotType.STEP,
            phase=nlp.phase_idx,
            axes_idx=axes_idx,
        )


class PenaltyType(Enum):
    """
    Different conditions between biorbd geometric structures.
    """

    MINIMIZE_STATE = PenaltyFunctionAbstract.Functions.minimize_states
    TRACK_STATE = MINIMIZE_STATE
    MINIMIZE_MARKERS = PenaltyFunctionAbstract.Functions.minimize_markers
    TRACK_MARKERS = MINIMIZE_MARKERS
    MINIMIZE_MARKERS_DISPLACEMENT = PenaltyFunctionAbstract.Functions.minimize_markers_displacement
    MINIMIZE_MARKERS_VELOCITY = PenaltyFunctionAbstract.Functions.minimize_markers_velocity
    TRACK_MARKERS_VELOCITY = MINIMIZE_MARKERS_VELOCITY
    ALIGN_MARKERS = PenaltyFunctionAbstract.Functions.align_markers
    PROPORTIONAL_STATE = PenaltyFunctionAbstract.Functions.proportional_variable
    PROPORTIONAL_CONTROL = PenaltyFunctionAbstract.Functions.proportional_variable
    MINIMIZE_TORQUE = PenaltyFunctionAbstract.Functions.minimize_torque
    TRACK_TORQUE = MINIMIZE_TORQUE
    MINIMIZE_TORQUE_DERIVATIVE = PenaltyFunctionAbstract.Functions.minimize_torque_derivative
    MINIMIZE_MUSCLES_CONTROL = PenaltyFunctionAbstract.Functions.minimize_muscles_control
    TRACK_MUSCLES_CONTROL = MINIMIZE_MUSCLES_CONTROL
    MINIMIZE_ALL_CONTROLS = PenaltyFunctionAbstract.Functions.minimize_all_controls
    TRACK_ALL_CONTROLS = MINIMIZE_ALL_CONTROLS
    MINIMIZE_CONTACT_FORCES = PenaltyFunctionAbstract.Functions.minimize_contact_forces
    TRACK_CONTACT_FORCES = MINIMIZE_CONTACT_FORCES
    MINIMIZE_PREDICTED_COM_HEIGHT = PenaltyFunctionAbstract.Functions.minimize_predicted_com_height
    ALIGN_SEGMENT_WITH_CUSTOM_RT = PenaltyFunctionAbstract.Functions.align_segment_with_custom_rt
    ALIGN_MARKER_WITH_SEGMENT_AXIS = PenaltyFunctionAbstract.Functions.align_marker_with_segment_axis
    CUSTOM = PenaltyFunctionAbstract.Functions.custom<|MERGE_RESOLUTION|>--- conflicted
+++ resolved
@@ -603,15 +603,8 @@
                 )
             data_nan = np.isnan(data_to_track)
         else:
-<<<<<<< HEAD
-            raise ValueError("COUCOU!!!!")
-            data_to_track = np.zeros(target_size)
-            data_nan = np.zeros(target_size, dtype=bool)
-        return data_to_track, data_nan
-=======
             raise RuntimeError("data_to_track is None and that should not happen, please contact a developer")
         return data_to_track
->>>>>>> 8cb603af
 
     @staticmethod
     def _check_idx(name, elements, max_nb_elements=inf, min_nb_elements=0):
